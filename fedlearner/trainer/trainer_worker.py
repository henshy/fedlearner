# Copyright 2020 The FedLearner Authors. All Rights Reserved.
#
# Licensed under the Apache License, Version 2.0 (the "License");
# you may not use this file except in compliance with the License.
# You may obtain a copy of the License at
#
#     http://www.apache.org/licenses/LICENSE-2.0
#
# Unless required by applicable law or agreed to in writing, software
# distributed under the License is distributed on an "AS IS" BASIS,
# WITHOUT WARRANTIES OR CONDITIONS OF ANY KIND, either express or implied.
# See the License for the specific language governing permissions and
# limitations under the License.

import os
import argparse
import json
import threading

import tensorflow.compat.v1 as tf
<<<<<<< HEAD
from fedlearner.common import fl_logging, stats
from fedlearner.common.argparse_util import str_as_bool
from fedlearner.trainer.bridge import Bridge
=======
from fedlearner.common import fl_logging
from fedlearner.common.argparse_util import str_as_bool
from fedlearner.common import trainer_master_service_pb2 as tm_pb
from fedlearner.trainer.bridge import Bridge, FakeBridge
from fedlearner.common.metric_collector import metric_collector
>>>>>>> 9c5bb8b8
from fedlearner.trainer.estimator import FLEstimator
from fedlearner.trainer.sparse_estimator import SparseFLEstimator
from fedlearner.trainer.trainer_master_client \
    import LocalTrainerMasterClient, TrainerMasterClient
from fedlearner.trainer.trainer_master \
    import LeaderTrainerMaster, FollowerTrainerMaster, ExportModelHook
from fedlearner.trainer.data_visitor import DataPathVisitor, \
    DataSourceVisitor, ShuffleType
from fedlearner.trainer.cluster_server import ClusterServer
from fedlearner.trainer._global_context import global_context as _gctx
from fedlearner.trainer.run_hooks import StepLossAucMetricsHook, StepMetricsHook #pylint: disable=unused-import


LEADER = "leader"
FOLLOER = "follower"


def create_argument_parser():
    parser = argparse.ArgumentParser(description='FedLearner Trainer.')
    parser.add_argument('--master',
                        action='store_true',
                        help='Run as trainer master only')
    parser.add_argument('--worker',
                        action='store_true',
                        help='Run as trainer worker only')
    parser.add_argument('--application-id',
                        type=str,
                        default=None,
                        help='application id on distributed training.')
    parser.add_argument('--master-addr',
                        type=str,
                        help='Address of trainer master, ' \
                             'in [IP]:[PORT] format. ' \
                             'Use local master for testing if set to None.')
    parser.add_argument('--local-addr',
                        type=str,
                        help='Listen address of the local bridge, ' \
                             'in [IP]:[PORT] format')
    parser.add_argument('--peer-addr',
                        type=str,
                        help='Address of peer\'s bridge, ' \
                             'in [IP]:[PORT] format')
    parser.add_argument('--server-port',
                        type=int,
                        default=None,
                        help='server port of tensorflow server, e.g. 50052')
    parser.add_argument('--cluster-spec',
                        type=str,
                        help='ClusterSpec description for master/ps/worker, '\
                            'in json format')
    parser.add_argument('--worker-rank',
                        type=int,
                        default=0,
                        help='the rank of this worker.')
    parser.add_argument('--ps-addrs',
                        type=str,
                        help='Comma-separated list of parameter server ' \
                             'addresses in [IP]:[PORT] format. ' \
                             'value for this argument must be identical ' \
                             'for all workers.')
    parser.add_argument('--data-source',
                        type=str,
                        help='path to data source for training')
    parser.add_argument('--local-data-source',
                        type=str,
                        help='path to local data source for training')
    parser.add_argument('--data-path',
                        type=str,
                        help='path to data block files for training.'
                             'Ignore if data-source is set')
    parser.add_argument('--local-data-path',
                        type=str,
                        help='path to local data block files for training.'
                             'Ignore if local-data-source is set')
    parser.add_argument('--data-path-wildcard',
                        type=str,
                        default='part-*',
                        help='file wildcard under data path for training.'
                        '* for any files')
    parser.add_argument('--start-date',
                        type=int,
                        help='training data start time')
    parser.add_argument('--end-date',
                        type=int,
                        help='training data end time')
    parser.add_argument('--local-start-date',
                        type=int,
                        help='local training data start time')
    parser.add_argument('--local-end-date',
                        type=int,
                        help='local training data end time')
    parser.add_argument('--epoch-num',
                        type=int,
                        default=1,
                        help='number of epoch for training, not '\
                             'support in online training')
    parser.add_argument('--shuffle',
                        type=str_as_bool,
                        default=False, const=True, nargs='?',
                        help='shuffle the data block or not')
    parser.add_argument('--shuffle-in-day',
                        type=bool,
                        help='shuffle the data block within a day or not')
    parser.add_argument('--export-path',
                        type=str,
                        help='Path to save exported models.')
    parser.add_argument('--checkpoint-path',
                        type=str,
                        help='path to save and load model checkpoints.')
    parser.add_argument('--load-checkpoint-path',
                        type=str,
                        help='path to load model checkpoints.')
    parser.add_argument('--load-checkpoint-filename',
                        type=str,
                        help='filename to load model checkpoints, ' \
                             'relative path to load-checkpoint-path ' \
                             'or checkpoint-path')
    parser.add_argument('--load-checkpoint-filename-with-path',
                        type=str,
                        help='filename with path to load model checkpoints')
    parser.add_argument('--save-checkpoint-steps',
                        type=int,
                        default=1000,
                        help='Number of steps between checkpoints.')
    parser.add_argument('--save-checkpoint-secs',
                        type=int,
                        help='Number of secs between checkpoints.')
    parser.add_argument('--summary-path',
                        type=str,
                        help='Path to save summary files used by tensorboard.')
    parser.add_argument('--summary-save-steps',
                        type=int,
                        help='Number of steps to save summary files.')
    parser.add_argument('--summary-save-secs',
                        type=int,
                        help='Number of secs to save summary files.')
    parser.add_argument('--sparse-estimator',
                        type=str_as_bool,
                        default=False, const=True, nargs='?',
                        help='Whether using sparse estimator.')
    parser.add_argument('--mode',
                        type=str,
                        default='train',
                        help='Train or eval.')
    parser.add_argument('--export-model',
                        type=str_as_bool,
                        default=None, nargs='?',
                        help='export model to export_path')
    parser.add_argument('--loglevel',
                        type=str,
                        default=None,
                        help="Specify verbosity level. It can be one of "
                             "'debug', 'info', 'warning', 'error', 'critical'")
    parser.add_argument('--extra-params',
                        type=str,
                        default=None,
                        help="extra params string for training")

    return parser

def _run_master(role,
                args,
                input_fn,
                model_fn,
                serving_input_receiver_fn,
                export_model_hook=None):
    if not args.master_addr:
        raise ValueError("master-addr is required")
    mode = args.mode.lower()

    try:
        cluster_spec = _create_cluster_spec(args, require_ps=True)
    except ValueError:
        cluster_spec = None

    cluster_server = None
    if cluster_spec:
        cluster_server = ClusterServer(cluster_spec, "master",
                                       server_port=args.server_port)

    checkpoint_filename_with_path = _get_checkpoint_filename_with_path(args)
    data_visitor = _create_data_visitor(args)
    master_factory = LeaderTrainerMaster \
        if role == LEADER else FollowerTrainerMaster

    master = master_factory(
             cluster_server,
             data_visitor,
             mode,
             model_fn,
             input_fn,
             serving_input_receiver_fn,
             checkpoint_filename_with_path,
             checkpoint_path=args.checkpoint_path,
             save_checkpoint_steps=args.save_checkpoint_steps,
             save_checkpoint_secs=args.save_checkpoint_secs,
             summary_path=args.summary_path,
             summary_save_steps=args.summary_save_steps,
             summary_save_secs=args.summary_save_secs,
             export_path=args.export_path,
             sparse_estimator=args.sparse_estimator,
             export_model_hook=export_model_hook,
             export_model=args.export_model)
    master.run_forever(args.master_addr)

def _run_worker(role, args, input_fn, model_fn):
    if not args.master_addr:
        raise ValueError("master-addr is required")
    mode = args.mode.lower()

    worker_type = tm_pb.WorkerType.REMOTE_WORKER
    if hasattr(args, "local_worker") and args.local_worker:
        worker_type = tm_pb.WorkerType.LOCAL_WORKER
        bridge = FakeBridge()
    else:
        if not args.local_addr:
            raise ValueError("local-addr is required")
        if not args.peer_addr:
            raise ValueError("peer-addr is required")
        bridge = Bridge(role,
                        int(args.local_addr.split(':')[1]),
                        args.peer_addr,
                        args.application_id,
                        args.worker_rank)

    fl_logging.info("Start worker rank %d with type %s", args.worker_rank,
                    worker_type)

    cluster_spec = _create_cluster_spec(args, require_ps=True)
    cluster_server = ClusterServer(cluster_spec,
                                   "worker",
                                   task_index=args.worker_rank,
                                   server_port=args.server_port)
    trainer_master = TrainerMasterClient(args.master_addr,
                                         args.worker_rank,
                                         worker_type)
    if not trainer_master.worker_register(cluster_spec.as_cluster_def()):
        return

    estimator_factory = SparseFLEstimator \
        if args.sparse_estimator else FLEstimator
    estimator = estimator_factory(cluster_server,
                                  trainer_master,
                                  bridge,
                                  role,
                                  model_fn,
                                  is_chief=args.worker_rank == 0)

    if mode == 'train':
        estimator.train(input_fn)
    elif mode == 'eval':
        estimator.evaluate(input_fn)

    trainer_master.worker_complete(bridge.terminated_at)
    trainer_master.wait_master_complete()

def _run_local(role,
               args,
               input_fn,
               model_fn,
               serving_input_receiver_fn,
               export_model_hook=None):
    mode = args.mode.lower()

    cluster_spec = _create_cluster_spec(args)
    cluster_server = ClusterServer(cluster_spec, "local")

    # run master
    checkpoint_filename_with_path = _get_checkpoint_filename_with_path(args)
    data_visitor = _create_data_visitor(args)
    master_factory = LeaderTrainerMaster \
        if role == LEADER else FollowerTrainerMaster
    local_master = master_factory(
             cluster_server,
             data_visitor,
             mode,
             model_fn,
             input_fn,
             serving_input_receiver_fn,
             checkpoint_filename_with_path,
             checkpoint_path=args.checkpoint_path,
             save_checkpoint_steps=args.save_checkpoint_steps,
             save_checkpoint_secs=args.save_checkpoint_secs,
             summary_path=args.summary_path,
             summary_save_steps=args.summary_save_steps,
             summary_save_secs=args.summary_save_secs,
             export_path=args.export_path,
             sparse_estimator=args.sparse_estimator,
             export_model_hook=export_model_hook,
             export_model=args.export_model)
    master_thread = threading.Thread(target=local_master.run_forever)
    master_thread.setDaemon(True)
    master_thread.start()

    # run worker
    if hasattr(args, "local_worker") and args.local_worker:
        bridge = FakeBridge()
    else:
        if not args.local_addr:
            raise ValueError("local-addr is required")
        if not args.peer_addr:
            raise ValueError("peer-addr is required")
        bridge = Bridge(role,
                        int(args.local_addr.split(':')[1]),
                        args.peer_addr,
                        args.application_id,
                        0)

    trainer_master = LocalTrainerMasterClient(local_master, 0)
    if not trainer_master.worker_register():
        return

    estimator_factory = \
        SparseFLEstimator if args.sparse_estimator else FLEstimator
    estimator = estimator_factory(cluster_server,
                                  trainer_master,
                                  bridge,
                                  role,
                                  model_fn)

    if mode == 'train':
        estimator.train(input_fn)
    elif mode == 'eval':
        estimator.evaluate(input_fn)

    trainer_master.worker_complete(bridge.terminated_at)
    trainer_master.wait_master_complete()

def _get_checkpoint_filename_with_path(args):
    checkpoint_filename_with_path = None

    if args.load_checkpoint_filename_with_path:
        checkpoint_filename_with_path = args.load_checkpoint_filename_with_path

    elif args.load_checkpoint_filename:
        load_checkpoint_path = args.load_checkpoint_path or args.checkpoint_path
        if not load_checkpoint_path:
            raise ValueError("load_checkpoint_path or checkpoint_path is "
                             "required when provide load_checkpoint_filename")
        checkpoint_filename_with_path = \
<<<<<<< HEAD
            os.path.join(load_checkpoint_path, args.checkpoint_filename)
=======
            os.path.join(load_checkpoint_path, args.load_checkpoint_filename)
>>>>>>> 9c5bb8b8
    elif args.load_checkpoint_path or args.checkpoint_path:
        load_checkpoint_path = args.load_checkpoint_path or args.checkpoint_path
        checkpoint_filename_with_path = \
            tf.train.latest_checkpoint(load_checkpoint_path)

    if not checkpoint_filename_with_path:
        return None

    if not tf.train.checkpoint_exists(checkpoint_filename_with_path):
        raise RuntimeError("not a valid checkpoint file: %s" \
                           %checkpoint_filename_with_path)

    return checkpoint_filename_with_path

def _create_cluster_spec(args, require_ps=False):
    cluster_spec_dict = dict()
    if args.cluster_spec:
        cluster_spec = json.loads(args.cluster_spec)["clusterSpec"]
        if "Master" in cluster_spec \
            and isinstance(cluster_spec['Master'], list):
            cluster_spec_dict["master"] = cluster_spec["Master"]
        if "PS" in cluster_spec \
            and isinstance(cluster_spec['PS'], list):
            cluster_spec_dict["ps"] = cluster_spec["PS"]
        if "Worker" in cluster_spec \
            and isinstance(cluster_spec['Worker'], list):
            cluster_spec_dict["worker"] = cluster_spec["Worker"]
    elif args.ps_addrs:
        cluster_spec_dict["ps"] = \
            [addr.strip() for addr in args.ps_addrs.split(",")]
    if require_ps:
        if "ps" not in cluster_spec_dict or len(cluster_spec_dict["ps"]) == 0:
            raise ValueError("ps is required")

    return tf.train.ClusterSpec(cluster_spec_dict)

def _create_data_visitor(args):
    visitor = None
    start_date = int(args.start_date) if args.start_date else None
    end_date = int(args.end_date) if args.end_date else None
    local_start_date = int(args.local_start_date) if args.local_start_date \
        else None
    local_end_date = int(args.local_end_date) if args.local_end_date \
        else None

    shuffle_type = None
    if args.shuffle:
        shuffle_type = ShuffleType.ALL
    elif args.shuffle_in_day:
        shuffle_type = ShuffleType.DAY
    if args.data_source:
        visitor = DataSourceVisitor(args.data_source,
                                    start_date=start_date,
                                    end_date=end_date,
                                    local_data_source=args.local_data_source,
                                    local_start_date=local_start_date,
                                    local_end_date=local_end_date,
                                    epoch_num=args.epoch_num,
                                    shuffle_type=shuffle_type)
    elif args.data_path and args.data_path_wildcard:
        visitor = DataPathVisitor(args.data_path,
                                  args.local_data_path,
                                  wildcard=args.data_path_wildcard,
                                  epoch_num=args.epoch_num,
                                  shuffle_type=shuffle_type,
                                  start_date=start_date,
                                  end_date=end_date)
    if not visitor:
        raise ValueError("cannot found any data to train, "
                         "please specify [--data-source] or "
                         "[--data-path and --data-path-wildcard]")
    return visitor

def train(role,
          args,
          input_fn,
          model_fn,
          serving_input_receiver_fn,
          export_model_hook=None):
    if isinstance(args.application_id, str):
        _gctx.job = args.application_id

    if not isinstance(role, str) or role.lower() not in (LEADER, FOLLOER):
        raise ValueError("--role must set one of %s or %s"%(LEADER, FOLLOER))

    if args.loglevel:
        fl_logging.set_level(args.loglevel)

    if export_model_hook is not None:
        if not isinstance(export_model_hook, ExportModelHook):
            raise ValueError("model_export_hook must be a "
                             "ExportModelHook, but get %r"%export_model_hook)

    mode = args.mode.lower()
    if mode not in ('train', 'eval'):
        raise ValueError("--mode must set one of 'train' or 'eval'")

    if not (args.master or args.worker):
        _gctx.task = "local"
        _gctx.task_index = 0
    elif args.master:
        _gctx.task = "master"
        _gctx.task_index = 0
    elif args.worker:
        _gctx.task = "worker"
        _gctx.task_index = args.worker_rank
    else:
        raise ValueError("duplication specify --master and --worker")

    global_tags = {
        'task': _gctx.task,
        'task_index': str(_gctx.task_index),
        'role': role.lower(),
        'node_name': os.environ.get('HOSTNAME', 'default_node_name'),
        'pod_name': os.environ.get('POD_NAME', 'default_pod_name'),
    }
    metric_collector.add_global_tags(global_tags)
    name_prefix = f'model.{mode}.nn_vertical'
    metric_collector.emit_counter(f'{name_prefix}.start_count', 1)

    if _gctx.task == "local":
        _run_local(role, args, input_fn, model_fn,
                   serving_input_receiver_fn,
                   export_model_hook=export_model_hook)
    elif _gctx.task == "master":
        _run_master(role, args, input_fn, model_fn,
                    serving_input_receiver_fn,
                    export_model_hook=export_model_hook)
    elif _gctx.task == "worker":
        _run_worker(role, args, input_fn, model_fn)
    else:
        raise ValueError("unknow task mode: %s"%_gctx.task)<|MERGE_RESOLUTION|>--- conflicted
+++ resolved
@@ -18,17 +18,11 @@
 import threading
 
 import tensorflow.compat.v1 as tf
-<<<<<<< HEAD
-from fedlearner.common import fl_logging, stats
-from fedlearner.common.argparse_util import str_as_bool
-from fedlearner.trainer.bridge import Bridge
-=======
 from fedlearner.common import fl_logging
 from fedlearner.common.argparse_util import str_as_bool
 from fedlearner.common import trainer_master_service_pb2 as tm_pb
 from fedlearner.trainer.bridge import Bridge, FakeBridge
 from fedlearner.common.metric_collector import metric_collector
->>>>>>> 9c5bb8b8
 from fedlearner.trainer.estimator import FLEstimator
 from fedlearner.trainer.sparse_estimator import SparseFLEstimator
 from fedlearner.trainer.trainer_master_client \
@@ -369,11 +363,7 @@
             raise ValueError("load_checkpoint_path or checkpoint_path is "
                              "required when provide load_checkpoint_filename")
         checkpoint_filename_with_path = \
-<<<<<<< HEAD
-            os.path.join(load_checkpoint_path, args.checkpoint_filename)
-=======
             os.path.join(load_checkpoint_path, args.load_checkpoint_filename)
->>>>>>> 9c5bb8b8
     elif args.load_checkpoint_path or args.checkpoint_path:
         load_checkpoint_path = args.load_checkpoint_path or args.checkpoint_path
         checkpoint_filename_with_path = \
